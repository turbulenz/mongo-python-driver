# Copyright 2009-2010 10gen, Inc.
#
# Licensed under the Apache License, Version 2.0 (the "License");
# you may not use this file except in compliance with the License.
# You may obtain a copy of the License at
#
# http://www.apache.org/licenses/LICENSE-2.0
#
# Unless required by applicable law or agreed to in writing, software
# distributed under the License is distributed on an "AS IS" BASIS,
# WITHOUT WARRANTIES OR CONDITIONS OF ANY KIND, either express or implied.
# See the License for the specific language governing permissions and
# limitations under the License.

"""Test the connection module."""

import datetime
import os
import sys
import time
import unittest
import warnings
sys.path[0:0] = [""]

from nose.plugins.skip import SkipTest

from bson.son import SON
from bson.tz_util import utc
from pymongo.connection import (Connection,
                                _parse_uri)
from pymongo.database import Database
from pymongo.errors import (AutoReconnect,
                            ConfigurationError,
                            ConnectionFailure,
                            InvalidName,
                            InvalidURI,
                            OperationFailure)
from test import version


def get_connection(*args, **kwargs):
    host = os.environ.get("DB_IP", "localhost")
    port = int(os.environ.get("DB_PORT", 27017))
    return Connection(host, port, *args, **kwargs)


class TestConnection(unittest.TestCase):

    def setUp(self):
        self.host = os.environ.get("DB_IP", "localhost")
        self.port = int(os.environ.get("DB_PORT", 27017))

    def test_types(self):
        self.assertRaises(TypeError, Connection, 1)
        self.assertRaises(TypeError, Connection, 1.14)
        self.assertRaises(TypeError, Connection, "localhost", "27017")
        self.assertRaises(TypeError, Connection, "localhost", 1.14)
        self.assertRaises(TypeError, Connection, "localhost", [])

        self.assertRaises(ConfigurationError, Connection, [])

    def test_constants(self):
        Connection.HOST = self.host
        Connection.PORT = self.port
        self.assert_(Connection())

        Connection.HOST = "somedomainthatdoesntexist.org"
        Connection.PORT = 123456789
        self.assertRaises(ConnectionFailure, Connection)
        self.assert_(Connection(self.host, self.port))

        Connection.HOST = self.host
        Connection.PORT = self.port
        self.assert_(Connection())

    def test_connect(self):
        self.assertRaises(ConnectionFailure, Connection,
                          "somedomainthatdoesntexist.org")
        self.assertRaises(ConnectionFailure, Connection, self.host, 123456789)

        self.assert_(Connection(self.host, self.port))

    def test_host_w_port(self):
        self.assert_(Connection("%s:%d" % (self.host, self.port)))
        self.assertRaises(ConnectionFailure, Connection,
                          "%s:1234567" % self.host, self.port)

    def test_repr(self):
        self.assertEqual(repr(Connection(self.host, self.port)),
                         "Connection('%s', %s)" % (self.host, self.port))

    def test_getters(self):
        self.assertEqual(Connection(self.host, self.port).host, self.host)
        self.assertEqual(Connection(self.host, self.port).port, self.port)
        self.assertEqual(set([(self.host, self.port)]), Connection(self.host, self.port).nodes)

    def test_get_db(self):
        connection = Connection(self.host, self.port)

        def make_db(base, name):
            return base[name]

        self.assertRaises(InvalidName, make_db, connection, "")
        self.assertRaises(InvalidName, make_db, connection, "te$t")
        self.assertRaises(InvalidName, make_db, connection, "te.t")
        self.assertRaises(InvalidName, make_db, connection, "te\\t")
        self.assertRaises(InvalidName, make_db, connection, "te/t")
        self.assertRaises(InvalidName, make_db, connection, "te st")

        self.assert_(isinstance(connection.test, Database))
        self.assertEqual(connection.test, connection["test"])
        self.assertEqual(connection.test, Database(connection, "test"))

    def test_database_names(self):
        connection = Connection(self.host, self.port)

        connection.pymongo_test.test.save({"dummy": u"object"})
        connection.pymongo_test_mike.test.save({"dummy": u"object"})

        dbs = connection.database_names()
        self.assert_("pymongo_test" in dbs)
        self.assert_("pymongo_test_mike" in dbs)

    def test_drop_database(self):
        connection = Connection(self.host, self.port)

        self.assertRaises(TypeError, connection.drop_database, 5)
        self.assertRaises(TypeError, connection.drop_database, None)

        connection.pymongo_test.test.save({"dummy": u"object"})
        dbs = connection.database_names()
        self.assert_("pymongo_test" in dbs)
        connection.drop_database("pymongo_test")
        dbs = connection.database_names()
        self.assert_("pymongo_test" not in dbs)

        connection.pymongo_test.test.save({"dummy": u"object"})
        dbs = connection.database_names()
        self.assert_("pymongo_test" in dbs)
        connection.drop_database(connection.pymongo_test)
        dbs = connection.database_names()
        self.assert_("pymongo_test" not in dbs)

    def test_copy_db(self):
        c = Connection(self.host, self.port)

        self.assertRaises(TypeError, c.copy_database, 4, "foo")
        self.assertRaises(TypeError, c.copy_database, "foo", 4)

        self.assertRaises(InvalidName, c.copy_database, "foo", "$foo")

        c.pymongo_test.test.drop()
        c.drop_database("pymongo_test1")
        c.drop_database("pymongo_test2")

        c.pymongo_test.test.insert({"foo": "bar"})

        self.assertFalse("pymongo_test1" in c.database_names())
        self.assertFalse("pymongo_test2" in c.database_names())

        c.copy_database("pymongo_test", "pymongo_test1")

        self.assert_("pymongo_test1" in c.database_names())
        self.assertEqual("bar", c.pymongo_test1.test.find_one()["foo"])

        c.copy_database("pymongo_test", "pymongo_test2",
                        "%s:%s" % (self.host, self.port))

        self.assert_("pymongo_test2" in c.database_names())
        self.assertEqual("bar", c.pymongo_test2.test.find_one()["foo"])

        if version.at_least(c, (1, 3, 3, 1)):
            c.drop_database("pymongo_test1")

            c.pymongo_test.add_user("mike", "password")

            self.assertRaises(OperationFailure, c.copy_database,
                              "pymongo_test", "pymongo_test1",
                              username="foo", password="bar")
            self.assertFalse("pymongo_test1" in c.database_names())

            self.assertRaises(OperationFailure, c.copy_database,
                              "pymongo_test", "pymongo_test1",
                              username="mike", password="bar")
            self.assertFalse("pymongo_test1" in c.database_names())

            c.copy_database("pymongo_test", "pymongo_test1",
                            username="mike", password="password")
            self.assert_("pymongo_test1" in c.database_names())
            self.assertEqual("bar", c.pymongo_test1.test.find_one()["foo"])

    def test_iteration(self):
        connection = Connection(self.host, self.port)

        def iterate():
            [a for a in connection]

        self.assertRaises(TypeError, iterate)

    # TODO this test is probably very dependent on the machine its running on
    # due to timing issues, but I want to get something in here.
    def test_low_network_timeout(self):
        c = None
        i = 0
        n = 10
        while c is None and i < n:
            try:
                c = Connection(self.host, self.port, network_timeout=0.0001)
            except AutoReconnect:
                i += 1
        if i == n:
            raise SkipTest()

        coll = c.pymongo_test.test

        for _ in range(1000):
            try:
                coll.find_one()
            except AutoReconnect:
                pass
            except AssertionError:
                self.fail()

    def test_disconnect(self):
        c = Connection(self.host, self.port)
        coll = c.foo.bar

        c.disconnect()
        c.disconnect()

        coll.count()

        c.disconnect()
        c.disconnect()

        coll.count()

    def test_parse_uri(self):
        self.assertEqual(([("localhost", 27017)], None, None, None, None, {}),
                         _parse_uri("localhost", 27017))
        self.assertEqual(([("localhost", 27018)], None, None, None, None, {}),
                         _parse_uri("localhost", 27018))
        self.assertRaises(InvalidURI, _parse_uri,
                          "http://foobar.com", 27017)
        self.assertRaises(InvalidURI, _parse_uri,
                          "http://foo@foobar.com", 27017)

        self.assertEqual(([("localhost", 27017)], None, None, None, None, {}),
                         _parse_uri("mongodb://localhost", 27017))
        self.assertEqual(([("localhost", 27017)], None, "fred", "foobar", None, {}),
                         _parse_uri("mongodb://fred:foobar@localhost",
                                               27017))
        self.assertEqual(([("localhost", 27017)], "baz", "fred", "foobar", None, {}),
                         _parse_uri("mongodb://fred:foobar@localhost/baz",
                                               27017))
        self.assertEqual(([("example1.com", 27017), ("example2.com", 27017)],
                          None, None, None, None, {}),
                         _parse_uri("mongodb://example1.com:27017,example2.com:27017",
                                               27018))
        self.assertEqual(([("localhost", 27017),
                           ("localhost", 27018),
                           ("localhost", 27019)], None, None, None, None, {}),
                         _parse_uri("mongodb://localhost,localhost:27018,localhost:27019",
                                               27017))

        self.assertEqual(([("localhost", 27018)], None, None, None, None, {}),
                         _parse_uri("localhost:27018", 27017))
        self.assertEqual(([("localhost", 27017)], "foo", None, None, None, {}),
                         _parse_uri("localhost/foo", 27017))
        self.assertEqual(([("localhost", 27017)], None, None, None, None, {}),
                         _parse_uri("localhost/", 27017))

        self.assertEqual(([("localhost", 27017)], "test", None, None, "yield_historical.in", {}),
                         _parse_uri("mongodb://localhost/test.yield_historical.in", 27017))
        self.assertEqual(([("localhost", 27017)], "test", "fred", "foobar", "yield_historical.in", {}),
                         _parse_uri("mongodb://fred:foobar@localhost/test.yield_historical.in",
                                               27017))
        self.assertEqual(([("example1.com", 27017), ("example2.com", 27017)],
                          "test", None, None, "yield_historical.in", {}),
                         _parse_uri("mongodb://example1.com:27017,example2.com:27017/test.yield_historical.in",
                                                27017))
        self.assertEqual(([("localhost", 27017)], "test", "fred", "foobar", "yield_historical.in", {'slaveok': 'true'}),
                         _parse_uri("mongodb://fred:foobar@localhost/test.yield_historical.in?slaveok=true",
                                               27017))

    def test_from_uri(self):
        c = Connection(self.host, self.port)

        self.assertRaises(InvalidURI, Connection, "mongodb://localhost/baz")

        self.assertEqual(c, Connection("mongodb://%s:%s" %
                                       (self.host, self.port)))

        c.admin.system.users.remove({})
        c.pymongo_test.system.users.remove({})

        c.admin.add_user("admin", "pass")
<<<<<<< HEAD
        c.pymongo_test.add_user("user", "pass")

        self.assertRaises(ConfigurationError, Connection,
                          "mongodb://foo:bar@%s:%s" % (self.host, self.port))
        self.assertRaises(ConfigurationError, Connection,
                          "mongodb://admin:bar@%s:%s" % (self.host, self.port))
        self.assertRaises(ConfigurationError, Connection,
                          "mongodb://user:pass@%s:%s" % (self.host, self.port))
        Connection("mongodb://admin:pass@%s:%s" % (self.host, self.port))

        self.assertRaises(ConfigurationError, Connection,
                          "mongodb://admin:pass@%s:%s/pymongo_test" %
                          (self.host, self.port))
        self.assertRaises(ConfigurationError, Connection,
                          "mongodb://user:foo@%s:%s/pymongo_test" %
                          (self.host, self.port))
        Connection("mongodb://user:pass@%s:%s/pymongo_test" %
                   (self.host, self.port))

        self.assert_(Connection("mongodb://%s:%s" %
                                (self.host, self.port),
                                slave_okay=True).slave_okay)
        self.assert_(Connection("mongodb://%s:%s/?slaveok=true;w=2" %
                                (self.host, self.port)).slave_okay)
=======
        try:
            # Not yet logged in
            try:
                c.admin.system.users.find_one()
                # If we get this far auth must not be enabled in server
                raise SkipTest()
            except OperationFailure:
                pass

            # Now we log in
            c.admin.authenticate("admin", "pass")

            c.pymongo_test.add_user("user", "pass")

            self.assertRaises(ConfigurationError, Connection,
                              "mongodb://foo:bar@%s:%s" % (self.host, self.port))
            self.assertRaises(ConfigurationError, Connection,
                              "mongodb://admin:bar@%s:%s" % (self.host, self.port))
            self.assertRaises(ConfigurationError, Connection,
                              "mongodb://user:pass@%s:%s" % (self.host, self.port))
            Connection("mongodb://admin:pass@%s:%s" % (self.host, self.port))

            self.assertRaises(ConfigurationError, Connection,
                              "mongodb://admin:pass@%s:%s/pymongo_test" %
                              (self.host, self.port))
            self.assertRaises(ConfigurationError, Connection,
                              "mongodb://user:foo@%s:%s/pymongo_test" %
                              (self.host, self.port))
            Connection("mongodb://user:pass@%s:%s/pymongo_test" %
                       (self.host, self.port))

            self.assert_(Connection("mongodb://%s:%s" %
                                    (self.host, self.port),
                                    slave_okay=True).slave_okay)
        finally:
            # Remove auth users from databases
            c = Connection(self.host, self.port)
            c.admin.authenticate("admin", "pass")
            c.admin.system.users.remove({})
            c.pymongo_test.system.users.remove({})
>>>>>>> 3854ba46

    def test_fork(self):
        """Test using a connection before and after a fork.
        """
        if sys.platform == "win32":
            raise SkipTest()

        try:
            from multiprocessing import Process, Pipe
        except ImportError:
            raise SkipTest()

        db = Connection(self.host, self.port).pymongo_test

        # Failure occurs if the connection is used before the fork
        db.test.find_one()
        db.connection.end_request()

        def loop(pipe):
            while True:
                try:
                    db.test.insert({"a": "b"}, safe=True)
                    for _ in db.test.find():
                        pass
                except:
                    pipe.send(True)
                    os._exit(1)

        cp1, cc1 = Pipe()
        cp2, cc2 = Pipe()

        p1 = Process(target=loop, args=(cc1,))
        p2 = Process(target=loop, args=(cc2,))

        p1.start()
        p2.start()

        p1.join(1)
        p2.join(1)

        p1.terminate()
        p2.terminate()

        p1.join()
        p2.join()

        cc1.close()
        cc2.close()

        # recv will only have data if the subprocess failed
        try:
            cp1.recv()
            self.fail()
        except EOFError:
            pass
        try:
            cp2.recv()
            self.fail()
        except EOFError:
            pass

    def test_document_class(self):
        c = Connection(self.host, self.port)
        db = c.pymongo_test
        db.test.insert({"x": 1})

        self.assertEqual(dict, c.document_class)
        self.assert_(isinstance(db.test.find_one(), dict))
        self.assertFalse(isinstance(db.test.find_one(), SON))

        c.document_class = SON

        self.assertEqual(SON, c.document_class)
        self.assert_(isinstance(db.test.find_one(), SON))
        self.assertFalse(isinstance(db.test.find_one(as_class=dict), SON))

        c = Connection(self.host, self.port, document_class=SON)
        db = c.pymongo_test

        self.assertEqual(SON, c.document_class)
        self.assert_(isinstance(db.test.find_one(), SON))
        self.assertFalse(isinstance(db.test.find_one(as_class=dict), SON))

        c.document_class = dict

        self.assertEqual(dict, c.document_class)
        self.assert_(isinstance(db.test.find_one(), dict))
        self.assertFalse(isinstance(db.test.find_one(), SON))

    def test_network_timeout(self):
        no_timeout = Connection(self.host, self.port)
        timeout = Connection(self.host, self.port, network_timeout=0.1)

        no_timeout.pymongo_test.drop_collection("test")
        no_timeout.pymongo_test.test.insert({"x": 1}, safe=True)

        where_func = """function (doc) {
  var d = new Date().getTime() + 200;
  var x = new Date().getTime();
  while (x < d) {
    x = new Date().getTime();
  }
  return true;
}"""

        def get_x(db):
            return db.test.find().where(where_func).next()["x"]
        self.assertEqual(1, get_x(no_timeout.pymongo_test))
        self.assertRaises(ConnectionFailure, get_x, timeout.pymongo_test)

        def get_x_timeout(db, t):
            return db.test.find(network_timeout=t).where(where_func).next()["x"]
        self.assertEqual(1, get_x_timeout(timeout.pymongo_test, None))
        self.assertRaises(ConnectionFailure, get_x_timeout,
                          no_timeout.pymongo_test, 0.1)

    def test_tz_aware(self):
        aware = Connection(self.host, self.port, tz_aware=True)
        naive = Connection(self.host, self.port)
        aware.pymongo_test.drop_collection("test")

        now = datetime.datetime.utcnow()
        aware.pymongo_test.test.insert({"x": now}, safe=True)

        self.assertEqual(None, naive.pymongo_test.test.find_one()["x"].tzinfo)
        self.assertEqual(utc, aware.pymongo_test.test.find_one()["x"].tzinfo)
        self.assertEqual(aware.pymongo_test.test.find_one()["x"].replace(tzinfo=None),
                         naive.pymongo_test.test.find_one()["x"])

    def test_auto_db_authentication(self):
        conn = Connection(self.host, self.port)

        # Setup admin user
        conn.admin.system.users.remove({})
        conn.admin.add_user("admin-user", "password")
        conn.admin.authenticate("admin-user", "password")

        try:  # try/finally to ensure we remove admin user
            # Setup test database user
            conn.pymongo_test.system.users.remove({})
            conn.pymongo_test.add_user("test-user", "password")

            conn.pymongo_test.drop_collection("test")

            self.assertRaises(TypeError, conn.add_db_auth, "", "password")
            self.assertRaises(TypeError, conn.add_db_auth, 5, "password")
            self.assertRaises(TypeError, conn.add_db_auth, "test-user", "")
            self.assertRaises(TypeError, conn.add_db_auth, "test-user", 5)

            # Not yet logged in
            conn = Connection(self.host, self.port)
            try:
                conn.admin.system.users.find_one()
                # If we get this far auth must not be enabled in server
                raise SkipTest()
            except OperationFailure:
                pass

            # Not yet logged in
            conn = Connection(self.host, self.port)
            self.assertRaises(OperationFailure, conn.pymongo_test.test.count)
            self.assertFalse(conn.has_db_auth('admin'))
            self.assertEquals(None, conn.get_db_auth('admin'))

            # Admin log in via URI
            conn = Connection('admin-user:password@%s' % self.host, self.port)
            self.assertTrue(conn.has_db_auth('admin'))
            self.assertEquals('admin-user', conn.get_db_auth('admin')[0])
            conn.admin.system.users.find()
            conn.pymongo_test.test.insert({'_id':1, 'test':'data'}, safe=True)
            self.assertEquals(1, conn.pymongo_test.test.find({'_id':1}).count())
            conn.pymongo_test.test.remove({'_id':1})

            # Clear and reset database authentication for all sockets
            conn.clear_db_auths()
            self.assertFalse(conn.has_db_auth('admin'))
            self.assertRaises(OperationFailure, conn.pymongo_test.test.count)

            # Admin log in via add_db_auth
            conn = Connection(self.host, self.port)
            conn.admin.system.users.find()
            conn.add_db_auth('admin', 'admin-user', 'password')
            conn.pymongo_test.test.insert({'_id':2, 'test':'data'}, safe=True)
            self.assertEquals(1, conn.pymongo_test.test.find({'_id':2}).count())
            conn.pymongo_test.test.remove({'_id':2})

            # Remove database authentication for specific database
            self.assertTrue(conn.has_db_auth('admin'))
            conn.remove_db_auth('admin')
            self.assertFalse(conn.has_db_auth('admin'))
            self.assertRaises(OperationFailure, conn.pymongo_test.test.count)

            # Incorrect admin credentials
            conn = Connection(self.host, self.port)
            conn.add_db_auth('admin', 'admin-user', 'wrong-password')
            self.assertRaises(OperationFailure, conn.pymongo_test.test.count)

            # Database-specific log in
            conn = Connection(self.host, self.port)
            conn.add_db_auth('pymongo_test', 'test-user', 'password')
            self.assertRaises(OperationFailure, conn.admin.system.users.find_one)
            conn.pymongo_test.test.insert({'_id':3, 'test':'data'}, safe=True)
            self.assertEquals(1, conn.pymongo_test.test.find({'_id':3}).count())
            conn.pymongo_test.test.remove({'_id':3})

            # Incorrect database credentials
            conn = Connection(self.host, self.port)
            conn.add_db_auth('pymongo_test', 'wrong-user', 'password')
            self.assertRaises(OperationFailure, conn.pymongo_test.test.find_one)
        finally:
            # Remove auth users from databases
            conn = Connection(self.host, self.port)
            conn.admin.authenticate("admin-user", "password")
            conn.admin.system.users.remove({})
            conn.pymongo_test.system.users.remove({})


if __name__ == "__main__":
    unittest.main()<|MERGE_RESOLUTION|>--- conflicted
+++ resolved
@@ -295,32 +295,6 @@
         c.pymongo_test.system.users.remove({})
 
         c.admin.add_user("admin", "pass")
-<<<<<<< HEAD
-        c.pymongo_test.add_user("user", "pass")
-
-        self.assertRaises(ConfigurationError, Connection,
-                          "mongodb://foo:bar@%s:%s" % (self.host, self.port))
-        self.assertRaises(ConfigurationError, Connection,
-                          "mongodb://admin:bar@%s:%s" % (self.host, self.port))
-        self.assertRaises(ConfigurationError, Connection,
-                          "mongodb://user:pass@%s:%s" % (self.host, self.port))
-        Connection("mongodb://admin:pass@%s:%s" % (self.host, self.port))
-
-        self.assertRaises(ConfigurationError, Connection,
-                          "mongodb://admin:pass@%s:%s/pymongo_test" %
-                          (self.host, self.port))
-        self.assertRaises(ConfigurationError, Connection,
-                          "mongodb://user:foo@%s:%s/pymongo_test" %
-                          (self.host, self.port))
-        Connection("mongodb://user:pass@%s:%s/pymongo_test" %
-                   (self.host, self.port))
-
-        self.assert_(Connection("mongodb://%s:%s" %
-                                (self.host, self.port),
-                                slave_okay=True).slave_okay)
-        self.assert_(Connection("mongodb://%s:%s/?slaveok=true;w=2" %
-                                (self.host, self.port)).slave_okay)
-=======
         try:
             # Not yet logged in
             try:
@@ -355,13 +329,14 @@
             self.assert_(Connection("mongodb://%s:%s" %
                                     (self.host, self.port),
                                     slave_okay=True).slave_okay)
+            self.assert_(Connection("mongodb://%s:%s/?slaveok=true;w=2" %
+                                    (self.host, self.port)).slave_okay)
         finally:
             # Remove auth users from databases
             c = Connection(self.host, self.port)
             c.admin.authenticate("admin", "pass")
             c.admin.system.users.remove({})
             c.pymongo_test.system.users.remove({})
->>>>>>> 3854ba46
 
     def test_fork(self):
         """Test using a connection before and after a fork.
