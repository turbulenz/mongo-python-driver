--- conflicted
+++ resolved
@@ -157,22 +157,14 @@
     """
 
     # Non thread-locals
-<<<<<<< HEAD
     __slots__ = ["sockets", "socket_factory", "pool_size", "pid",
-                 "connection", "auth_credentials"]
+                 "socket_authenticator"]
 
     # thread-local default
     sock = None
 
-    def __init__(self, socket_factory, connection):
+    def __init__(self, socket_factory, socket_authenticator):
         self.pid = os.getpid()
-=======
-    __slots__ = ["sockets", "socket_factory", "pool_size",
-                 "socket_authenticator"]
-    sock = None
-
-    def __init__(self, socket_factory, socket_authenticator):
->>>>>>> fd066178
         self.pool_size = 10
         self.socket_factory = socket_factory
         self.socket_authenticator = socket_authenticator
